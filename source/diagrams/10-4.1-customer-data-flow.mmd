%% title: 10-4.1 Customer Data Flow
%% description: Section 10 - System Environment - Figure 10-4.1 Customer Data Flow
graph LR
  subgraph AWS GovCloud
    subgraph Cloud Foundry Components
      subgraph Container Management
        Cell["Cell"]
        AppContainer{"Customer<br>Application"}
        Dashboard{Dashboard<br>dashboard.fr.cloud.gov}
      end
      Router[Router]
      SSHProxy[SSH Proxy]
      UAA["User Authentication/Authorization (UAA)<br>login.fr.cloud.gov"]
      CloudController[Cloud Controller<br>api.fr.cloud.gov]
      ServiceBroker[Service Broker]
      Service["Service<br>e.g. MongoDB"]
      HM[Health Monitor]
      Loggregator[Loggregator]
    end
    subgraph Customer Logs
      Q[Redis Queue]
      Logstash[Logstash]
      ES[Elasticsearch]
      Kibana[Kibana<br>logs.fr.cloud.gov]
    end
<<<<<<< HEAD
    subgraph SAML IDP
      SAML[cloud.gov IDP<br>providing MFA]
    end
    ELB("Elastic Load Balancer (ELB)")
    CloudControllerDB(Cloud Controller<br>RDS DB)
    CloudWatch[CloudWatch]
=======
    ELB("AWS Elastic Load Balancer (ELB)")
    CloudControllerDB(Cloud Controller<br>AWS RDS DB)
    CloudWatch[AWS CloudWatch Logs]
>>>>>>> 169e0cb1
    S3[S3]
  end
  subgraph Customer Responsibility
    CustomerSAML{"Single Sign-on (SSO)<br>providing MFA"}
  end
  Customer((Customer))
  statuspage["StatusPage<br>cloudgov.statuspage.io"]


  Router-->Cell
  SSHProxy--SSH using temporary key-->Router
  CloudController-.API Request Sets up temporary SSH key.->SSHProxy
  CloudController--Request for provision-->ServiceBroker
  CloudController--Provision/scale application instances-->Cell
  CloudControllerDB-->CloudController
  ServiceBroker--Provisions-->Service
  Service--Service protocol-->AppContainer
  HM--Monitoring of assigned port-->AppContainer
  Cell-.Container.->AppContainer
  AppContainer-->Loggregator
  Cell-.Container.->Dashboard

  Loggregator-->Logstash
  Logstash-->Q
  Q-->ES
  Logstash-->CloudWatch
  Logstash-->S3
  ES-->Kibana

  Customer--"Web request (HTTPS)"-->ELB
  Customer--SSH using temporary key-->ELB
  Customer--"Web request (HTTPS)"-->statuspage

  ELB --SSH using temporary key--> SSHProxy
  ELB --"Web request (HTTPS)"--> Router
  ELB --API request--> CloudController
  ELB -- "Triggered by web request (HTTPS) only" --> Kibana

  UAA-.Authentication.->CustomerSAML
  UAA-.Authentication.->SAML
  CloudController-.Authorization.->UAA
  SSHProxy-.Authorization.->UAA
  Kibana-.Authorization.->UAA<|MERGE_RESOLUTION|>--- conflicted
+++ resolved
@@ -23,18 +23,12 @@
       ES[Elasticsearch]
       Kibana[Kibana<br>logs.fr.cloud.gov]
     end
-<<<<<<< HEAD
     subgraph SAML IDP
       SAML[cloud.gov IDP<br>providing MFA]
     end
     ELB("Elastic Load Balancer (ELB)")
     CloudControllerDB(Cloud Controller<br>RDS DB)
-    CloudWatch[CloudWatch]
-=======
-    ELB("AWS Elastic Load Balancer (ELB)")
-    CloudControllerDB(Cloud Controller<br>AWS RDS DB)
     CloudWatch[AWS CloudWatch Logs]
->>>>>>> 169e0cb1
     S3[S3]
   end
   subgraph Customer Responsibility
